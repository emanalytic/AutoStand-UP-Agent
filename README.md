# Auto Standup Agent <img src="https://github.com/user-attachments/assets/6fc6e64d-3c23-4f11-91af-5721fed9fa05" alt="AutoStand-UP-Agent Logo" width="200"/>


A lightweight agent that pulls activity from GitHub and Notion, summarizes each team member’s progress using a language model, and sends a clean Slack update. Designed for teams who want async visibility without the overhead of manual standups.

## What It Does

1. **Fetches activity** from GitHub (commits, PRs) and Notion (task status).
2. **Maps activity to individual contributors** using GitHub usernames and Slack IDs.
3. **Uses a local or API-based language model** to generate clear summaries (what was done, what’s in progress, blockers).
4. **Formats and sends messages to Slack** in a simple, readable format.



## How It Works

The agent runs automatically via GitHub Actions (or can be run manually). Here’s the flow:

```mermaid
flowchart TD
    A[Scheduled Trigger - GitHub Action] --> B[Auth & Setup]
    
    B --> C[GitHub API]
    C --> C1[Pull commits in last 24h]
    C --> C2[Fetch PRs created/merged]
    C --> C3[Extract metadata - author, repo, message]

    B --> D[Notion  API]
    D --> D1[Fetch Task DB or Board]
    D --> D2[Parse status - In Progress, Blocked, Done]
    D --> D3[Match user activity with GitHub if possible]

    C3 --> E[Activity Aggregation Engine]
    D3 --> E

    E --> F[LLM Summarizer - GROQ API]
    F --> F1[Prompt engineering - What I did / Doing / Blockers]
    F1 --> G[Per-user summaries]

    G --> H[Final Stand-Up Builder]
    H --> H1[Format per-user messages]
    H --> H2[Sort + merge team-wide summary]

    H2 --> I[Output to Slack ]
    I --> I1[Use Webhook or Bot to send to channel]

    I1 --> Z[Done! Daily stand-up delivered]
```

---

## Getting Started

### 1. Clone the repo and install dependencies

```bash
git clone https://github.com/emanalytic/auto-standup-agent.git
cd auto-standup-agent
pip install -r requirements.txt
```

---

##  Configuration Guide

### A. Set your team’s GitHub and Slack info

Open the `config.ini` file and fill in your team details under `[members]`. This is how the agent links GitHub activity to Slack updates:

```ini
[members]
Eman_github = emanalytic
Eman_slack_id = U12345678

John_github = just-building
John_slack_id = U87654321
```

Add one line per user for both GitHub and Slack. IDs must match exactly.

---

### B. Set your config

Also in `config.ini`, set the language model you’re using under `[settings]`:

```ini
[settings]
model = llama3-70b-8192
```
Update the slack channel you want to post the message
```ini
[settings]
slack_channel=#daily-standup
```
Choose the GitHub mode:

`mode = org` — fetch activity from all organization repositories\
`mode = repo` — fetch from a single specified repo

```ini
[settings]
mode = org  ; or "repo"
organization = my-org-name  ; required if mode is "org"
owner = username            ; required if mode is "repo"
repo = repo-name  
```
---

## Add GitHub Secrets

You'll need these for the agent to fetch data and send messages.

Go to:  
**Repository → Settings → Secrets and variables → Actions → New repository secret**

Add the following:

<<<<<<< HEAD
| Secret Name       | Description                              |
|-------------------|------------------------------------------|
| `G_TOKEN`         | GitHub Personal Access Token             |
| `SLACK_BOT_TOKEN` | Slack Bot Token                          |
| `NOTION_TOKEN`    | Your Notion integration token            |
| `GROQ_API_KEY`    | API key for Groq LLM (if using Groq)    |
| `OPENAI_API_KEY`  | API key for OpenAI LLM (if using OpenAI)|
| `DATABASE_ID`     | Notion database ID (where your tasks live) |
=======
| Secret Name         | Description                              |
|---------------------|------------------------------------------|
| `G_TOKEN`           | GitHub Personal Access Token             |
| `SLACK_BOT_TOKEN`   | Slack Bot Token                          |
| `NOTION_TOKEN`      | Your Notion integration token            |
| `GROQ_API_KEY`      | API key for LLM summarization            |
| `DATABASE_ID`       | Notion database ID (where your tasks live) |
| `TWILIO_ACCOUNT_SID`| Twilio Account SID (for WhatsApp)        |
| `TWILIO_AUTH_TOKEN` | Twilio Auth Token (for WhatsApp)         |
>>>>>>> e209e844

**Note:** You only need either `GROQ_API_KEY` or `OPENAI_API_KEY` depending on which LLM provider you configure in `config.ini`.

---

### B. GitHub Actions: Auto-Run Daily

This project includes a GitHub Action that can run the agent automatically every day.

#### To **enable** the daily auto-run:

1. Open `.github/workflows/standup.yaml`.
2. **Uncomment** the `schedule:` section and keep `workflow_dispatch:` to allow both daily automatic runs and manual triggers.

```yaml
on:
  schedule:
    - cron: '42 16 * * *'  # Runs every day at 4:42 PM UTC
  workflow_dispatch:       # Allows you to run it manually
```
#### **Customizing the Trigger Time**

You can adjust the cron expression to change the time of day when the agent runs. For example, to make it run at 8 AM UTC, change it to:

You can change the schedule timing [using this guide](https://crontab.guru/).

## Microsoft Teams Integration

Require Microsoft 365 (business or enterprise) account to use the Teams integration for Webhook.

## WhatsApp Integration

The agent supports WhatsApp integration using Twilio's WhatsApp API. This allows you to receive standup reports directly in WhatsApp.

### Setup WhatsApp Integration

1. **Create a Twilio Account**
   - Sign up at [Twilio](https://www.twilio.com)
   - Get your Account SID and Auth Token from the Twilio Console

2. **Enable WhatsApp on Twilio**
   - Go to Messaging → Try it out → Send a WhatsApp message
   - Follow Twilio's WhatsApp setup guide
   - Note the Twilio WhatsApp phone number (e.g., +14155238886)

3. **Configure WhatsApp Settings**
   
   Update your `config.ini` file:
   ```ini
   [settings]
   posting_methods = slack, whatsapp
   whatsapp_from = +14155238886  # Your Twilio WhatsApp number
   
   # Send to individual WhatsApp number
   whatsapp_to = +1234567890
   
   # OR send to WhatsApp group (get group ID from Twilio)
   whatsapp_to = group:12345678901234567890
   
   # OR send to multiple recipients (groups and individuals)
   whatsapp_to = +1234567890, group:12345678901234567890, +9876543210
   ```

   **Getting WhatsApp Group ID:**
   - Create a WhatsApp group with your team members
   - Add your Twilio WhatsApp number to the group
   - Send a message from the group to your Twilio number
   - Check your Twilio console logs to find the group ID
   - Group IDs typically look like: `12345678901234567890@g.us`
   - Use format: `group:12345678901234567890@g.us` in config

4. **Add Environment Variables**
   
   Add these secrets to your GitHub repository:
   - `TWILIO_ACCOUNT_SID`: Your Twilio Account SID
   - `TWILIO_AUTH_TOKEN`: Your Twilio Auth Token

### Using Multiple Platforms

You can configure the agent to post to multiple platforms simultaneously by updating the `posting_methods` setting:

```ini
# Post to Slack only
posting_methods = slack

# Post to WhatsApp only  
posting_methods = whatsapp

# Post to both Slack and WhatsApp
posting_methods = slack, whatsapp

# Post to all platforms
posting_methods = slack, teams, whatsapp
```

---

## Run Locally

If you want to test before pushing:

```bash
python -m agent.standup_agent
```

Make sure the required environment variables are available. You can use a `.env` file or export them in your shell.

---

## Example Slack Output

![image](https://github.com/user-attachments/assets/c792ada8-eb8e-4692-b99a-67fb66d409f8)

---

## Extending the Agent

You can plug in other tools like Jira, Linear, or custom Git sources. Just update the fetchers inside:

```
tools/
├── github_fetcher.py
├── notion_fetcher.py
├── slack_poster.py
```

And adjust the prompt logic in:

```
agent/standup_agent.py
```

---

## License

MIT License<|MERGE_RESOLUTION|>--- conflicted
+++ resolved
@@ -116,16 +116,6 @@
 
 Add the following:
 
-<<<<<<< HEAD
-| Secret Name       | Description                              |
-|-------------------|------------------------------------------|
-| `G_TOKEN`         | GitHub Personal Access Token             |
-| `SLACK_BOT_TOKEN` | Slack Bot Token                          |
-| `NOTION_TOKEN`    | Your Notion integration token            |
-| `GROQ_API_KEY`    | API key for Groq LLM (if using Groq)    |
-| `OPENAI_API_KEY`  | API key for OpenAI LLM (if using OpenAI)|
-| `DATABASE_ID`     | Notion database ID (where your tasks live) |
-=======
 | Secret Name         | Description                              |
 |---------------------|------------------------------------------|
 | `G_TOKEN`           | GitHub Personal Access Token             |
@@ -135,7 +125,7 @@
 | `DATABASE_ID`       | Notion database ID (where your tasks live) |
 | `TWILIO_ACCOUNT_SID`| Twilio Account SID (for WhatsApp)        |
 | `TWILIO_AUTH_TOKEN` | Twilio Auth Token (for WhatsApp)         |
->>>>>>> e209e844
+| `OPENAI_API_KEY`  | API key for OpenAI LLM (if using OpenAI)|
 
 **Note:** You only need either `GROQ_API_KEY` or `OPENAI_API_KEY` depending on which LLM provider you configure in `config.ini`.
 
