--- conflicted
+++ resolved
@@ -133,18 +133,11 @@
                 "role": "user",
                 "content": (
                     f"member_info = {json.dumps(member_info)}\n\n"
-<<<<<<< HEAD
-                    f"Input JSON = {standup_report}\n"
+                    f"Input JSON = {json.dumps(standup_report)}\n\n"
                     f"Data source for tasks: {task_label}\n\n"
-                    "Generate a Slack message with the following structure:\n\n"
-                    "*Daily Stand-up Report — _MM/DD/YYYY_*\n\n"
-                    "For each team member, follow this format:\n"
-=======
-                    f"Input JSON = {json.dumps(standup_report)}\n\n"
                     f"Create a Slack-formatted daily stand-up message structured as follows:\n\n"
                     f"*Daily Stand-up Report — _{today_date}_*\n\n"
                     "For each team member, format their update like this:\n"
->>>>>>> d15d8e6d
                     "  *Name* <@SLACK_ID>\n"
                     "    • *Completed Yesterday:* Brief key accomplishments or finished tasks, including any dates in _MM/DD/YYYY_ or _YYYY-MM-DD_ format\n"
                     "    • *Working Today:* Current tasks or focus areas, include any relevant dates italicized\n"
