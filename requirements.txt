--- conflicted
+++ resolved
@@ -4,8 +4,5 @@
 langgraph
 slack-sdk
 groq
-<<<<<<< HEAD
 openai
-=======
-twilio
->>>>>>> e209e844
+twilio